# -*- coding: utf-8 -*-
'''
Created on Wed Dec 18 16:34:04 2019

@author: Utilisateur
'''

import numpy as np
import pandas as pd
import json

from os import listdir
from os.path import join



def geojson_to_df(geojson, extract_coordinates=True):
    data = {'type': []}
    if extract_coordinates:
        data['longitude'] = []
        data['latitude'] = []
        data['elevation'] = []
    else:
        data['coordinates'] = []
    properties = []
    count_prop = 0
    for feature in geojson['features']:
        if feature['geometry'] is not None:        
            # geometry
            data['type'].append(feature['geometry']['type'])
            if extract_coordinates:
                data['longitude'].append(feature['geometry']['coordinates'][0])
                data['latitude'].append(feature['geometry']['coordinates'][1])
                data['elevation'].append(feature['geometry']['coordinates'][2])
            else:
                data['coordinates'].append(feature['geometry']['coordinates'])
        else:
            # geometry
            data['type'].append(None)
            if extract_coordinates:
                data['longitude'].append(np.nan)
                data['latitude'].append(np.nan)
                data['elevation'].append(np.nan)
            else:
                data['coordinates'].append(np.nan)
            
        # properties
        for prop in feature['properties']:
            if prop in properties:
                data[prop].append(feature['properties'][prop])
            else:
                data[prop] = [np.nan] * count_prop + [feature['properties'][prop]]
                properties.append(prop)
        for key in np.setdiff1d(properties, feature['properties'], assume_unique=True):
            if key not in feature['properties']:
                data[key].append(np.nan)
                
        count_prop += 1
    df = pd.DataFrame(data)
    return df
   


def df_to_geojson(df, properties, geometry_type='type', 
                  lat='latitude', lon='longitude', z='elevation'):
    gj = {'type':'FeatureCollection', 'features':[]}
    for _, row in df.iterrows():
        feature = {'type':'Feature',
                   'properties':{},
                   'geometry':{'type': row[geometry_type],
                               'coordinates':[]}}
        feature['geometry']['coordinates'] = [row[lon], row[lat], row[z]]
        for prop in properties:
            feature['properties'][prop] = row[prop]
        gj['features'].append(feature)
    return gj


def open_files(dir_name, ext="geojson"):
    """
        *** Get the path of all files in a directory ***
    
    :param dir_name: Name or path to the directory where the files you want to
            open are saved.
    type dir_name: String
    :param ext: The files extension you want to open.
    type ext: String
    
    return: A list of the path of all files saved in the directory, with the extension
            geojson by default.
    rtype: array like
    
    -----------------------------------------------------------------------
    Example :
        >>> dir_name = "path\\to\\your\\directory"
        >>> files = open_files(dir_name, ext="geojson")
        >>> files
            ['..\\test\\track_test\\track.geojson',
             '..\\test\\track_test\\track(1).geojson',
             '..\\test\\track_test\\track(2).geojson',
             ...
             '..\\test\\track_test\\track(100).geojson']
    -----------------------------------------------------------------------
    """
    try :
        ls=listdir(dir_name)
    except FileNotFoundError :
        print("\nWarning: \nThe directory was not found.")
        raise FileNotFoundError
    files_list = []
    for f in ls :
        if f.endswith(ext):
            filename = join(dir_name, f)
            files_list.append(filename)
    return np.array(files_list)





if __name__ == "__main__":
    print('\n\t-----------------------\n',
            '\t     Input Output\n\n')
    
# =============================================================================
#     1/ Read a geojson and convert it in dataframe
# =============================================================================
    print('1/ Read a geojson and convert it in dataframe\n')
    trackname = 'track(1)'
    filename = '..\\..\\data\\track\\' + trackname + '.geojson'
    with open(filename) as f:
        geojson = json.load(f)
        
    df = geojson_to_df(geojson, extract_coordinates=True)
    print(df.head())
        
# =============================================================================
#     2/ Write a dataframe in a geojson format
# =============================================================================
    print('\n2/ Write a dataframe in a geojson format')
    print("\t2.1/ Let's add one extra column, stats for example :\n")
    stats = np.random.randint(20, 40, size=len(df))
    df['stats'] = stats

    print(df.head())
    print('\t2.2/ Write the new geojson')
    properties  =  ['location_utc',
                    'bearing', 
                    'speed',
                    'accuracy', 
                    'leq_id',
                    'leq_utc',
                    'leq_mean',
                    'leq_100', 
                    'leq_125', 
                    'leq_160', 
                    'leq_200', 
                    'leq_250', 
                    'leq_315', 
                    'leq_400', 
                    'leq_500', 
                    'leq_630', 
                    'leq_800', 
                    'leq_1000', 
                    'leq_1250', 
                    'leq_1600', 
                    'leq_2000', 
                    'leq_2500', 
                    'leq_3150', 
                    'leq_4000', 
                    'leq_5000', 
                    'leq_6300', 
                    'leq_8000', 
                    'leq_10000', 
                    'leq_12500', 
                    'leq_16000',
                    'marker-color',
                    'stats']
    gj = df_to_geojson(df, properties, geometry_type='type', 
                  lat='latitude', lon='longitude', z='elevation')

    with open('test_write.geojson', 'w') as f:
        json.dump(gj, f)
    
    print("\n\t2.3/ Let's see the new file :\n")
    with open('test_write.geojson') as f:
        geojson_new = json.load(f)
        
    df_new = geojson_to_df(geojson_new, extract_coordinates=True)
    print(df_new.head())
    
    
    
# =============================================================================
#     3/ Read all geojson files in a directory
# =============================================================================
    print("\n3/ Read all geojson files in a directory")
<<<<<<< HEAD
    files = open_files("..\\..\\data\\track")
=======
    files = open_files("../model/test/track_test")
>>>>>>> 93d62b14
    print(files)    
    
    
    
    
    
        <|MERGE_RESOLUTION|>--- conflicted
+++ resolved
@@ -195,11 +195,8 @@
 #     3/ Read all geojson files in a directory
 # =============================================================================
     print("\n3/ Read all geojson files in a directory")
-<<<<<<< HEAD
     files = open_files("..\\..\\data\\track")
-=======
-    files = open_files("../model/test/track_test")
->>>>>>> 93d62b14
+
     print(files)    
     
     
